<<<<<<< HEAD
ini = { SOI ~ (pair | comment)* ~ section* }

// lines
pair = { key ~ "=" ~ value ~ eol}
comment = { ("#" | ";") ~ value? ~ eol}

// sections
section = { "[" ~ name ~ "]" ~ eol ~ body? }
body = { (pair | comment)* }

// tokens
// a name must end with a closing bracket followed by EOL
name = @{ (!("]" ~ eol) ~ char)+ }
// a key may not begin with an opening bracket and my not contain an equal sign
key = @{ (!("=" | "[") ~ char) ~ (!"=" ~ char)* }
value = @{ char+ }

// atomic primitives
char = { !eol ~ ANY }
eol = _{ NEWLINE | EOI }

WHITESPACE = _{ " " | "\t" }
=======
ini = { SOI ~ bom? ~ (pair | comment | NEWLINE)* ~ section* ~ EOI }
bom = _{ "\u{feff}" }
WHITESPACE = _{ "\t" }

// section
section = { " "* ~ "[" ~ name ~ "]" ~ " "* ~ body }
name = @{ char+ }
char = { ASCII_ALPHANUMERIC | "." | "_" | "/" | " " | ";" | "#" | "\\" }
body = { (NEWLINE ~ (pair | comment)?)* }

// key-value pair
pair = { key ~ "=" ~ value }
key = @{ char{1,50} }
value = @{ (char | "="){0,255} }

comment = { indicator ~ " "* ~ value? }
indicator = { "#" | ";" }
>>>>>>> 634147bf
<|MERGE_RESOLUTION|>--- conflicted
+++ resolved
@@ -1,4 +1,3 @@
-<<<<<<< HEAD
 ini = { SOI ~ (pair | comment)* ~ section* }
 
 // lines
@@ -13,30 +12,11 @@
 // a name must end with a closing bracket followed by EOL
 name = @{ (!("]" ~ eol) ~ char)+ }
 // a key may not begin with an opening bracket and my not contain an equal sign
-key = @{ (!("=" | "[") ~ char) ~ (!"=" ~ char)* }
-value = @{ char+ }
+key = @{ (!("=" | "[") ~ char) ~ (!"=" ~ char){0, 49} }
+value = @{ char{1, 255} }
 
 // atomic primitives
 char = { !eol ~ ANY }
 eol = _{ NEWLINE | EOI }
 
-WHITESPACE = _{ " " | "\t" }
-=======
-ini = { SOI ~ bom? ~ (pair | comment | NEWLINE)* ~ section* ~ EOI }
-bom = _{ "\u{feff}" }
-WHITESPACE = _{ "\t" }
-
-// section
-section = { " "* ~ "[" ~ name ~ "]" ~ " "* ~ body }
-name = @{ char+ }
-char = { ASCII_ALPHANUMERIC | "." | "_" | "/" | " " | ";" | "#" | "\\" }
-body = { (NEWLINE ~ (pair | comment)?)* }
-
-// key-value pair
-pair = { key ~ "=" ~ value }
-key = @{ char{1,50} }
-value = @{ (char | "="){0,255} }
-
-comment = { indicator ~ " "* ~ value? }
-indicator = { "#" | ";" }
->>>>>>> 634147bf
+WHITESPACE = _{ " " | "\t" }